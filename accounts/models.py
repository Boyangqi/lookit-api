import base64
import hashlib
import uuid
from datetime import date

from django.contrib.auth.base_user import AbstractBaseUser, BaseUserManager
from django.contrib.auth.models import PermissionsMixin, Permission
from django.contrib.postgres.fields.array import ArrayField
from django.db import models
from django.db.models.signals import post_save
from django.dispatch import receiver
from django.utils import timezone
from django.utils.html import mark_safe
from django.utils.translation import ugettext as _
from kombu.utils import cached_property

import pydenticon
from accounts.utils import build_org_group_name
from django_countries.fields import CountryField
from guardian.mixins import GuardianUserMixin
from guardian.shortcuts import get_objects_for_user, assign_perm
from localflavor.us.models import USStateField
from localflavor.us.us_states import USPS_CHOICES
from model_utils import Choices
from project.fields.datetime_aware_jsonfield import DateTimeAwareJSONField
from multiselectfield import MultiSelectField


class UserManager(BaseUserManager):
    def create_user(self, username, password=None):
        if not username:
            raise ValueError('Users must have a username')

        user = self.model(
            username=self.normalize_email(username),
            is_active=True,
        )

        user.set_password(password)
        user.save(using=self._db)
        return user

    def create_superuser(self, username, password):
        user = self.create_user(username, password=password)
        user.is_superuser = True
        user.is_staff = True
        user.is_active = True
        user.save(using=self._db)
        return user


class Organization(models.Model):
    uuid = models.UUIDField(default=uuid.uuid4, unique=True, db_index=True)
    name = models.CharField(max_length=255, blank=False, null=False, db_index=True)
    url = models.URLField(verbose_name='Website')

    def __str__(self):
        return f'<Organization: {self.name}>'

    class Meta:
        permissions = (
            ('can_view_organization', _('Can View Organization')),
            ('can_edit_organization', _('Can Edit Organization')),
            ('can_create_organization', _('Can Create Organization')),
            ('can_remove_organization', _('Can Remove Organization')),
            ('can_view_experimenter', _('Can View Experimenter')),
        )
        ordering = ['name']


@receiver(post_save, sender=Organization)
def organization_post_save(sender, **kwargs):
    '''
    Create groups for all newly created Organization instances.
    We only run on Organization creation to avoid having to check
    existence on each call to Organization.save.
    '''
    organization, created = kwargs['instance'], kwargs['created']

    if created:
        from django.contrib.auth.models import Group
        for group in ['researcher', 'read', 'admin']:
            group_instance, created = Group.objects.get_or_create(
                name=build_org_group_name(organization.name, group)
            )

            create_study = Permission.objects.get(codename='can_create_study')
            view_experimenter = Permission.objects.get(codename='can_view_experimenter')
            view_organization = Permission.objects.get(codename='can_view_organization')
            edit_organization = Permission.objects.get(codename='can_edit_organization')

            group_instance.permissions.add(create_study)
            group_instance.permissions.add(view_experimenter)
            if group == 'admin':
                group_instance.permissions.add(view_organization)
                group_instance.permissions.add(edit_organization)
            if group == 'read':
                group_instance.permissions.add(view_organization)


class User(AbstractBaseUser, PermissionsMixin, GuardianUserMixin):
    USERNAME_FIELD = EMAIL_FIELD = 'username'
    uuid = models.UUIDField(verbose_name='identifier', default=uuid.uuid4, unique=True, db_index=True)
    username = models.EmailField(unique=True, verbose_name='Email address', db_index=True)
    given_name = models.CharField(max_length=255)
    middle_name = models.CharField(max_length=255, blank=True)
    family_name = models.CharField(max_length=255)
    organization = models.ForeignKey(
        Organization, on_delete=models.CASCADE,
        related_name='users', related_query_name='user',
        null=True, blank=True
    )
    _identicon = models.TextField(verbose_name='identicon')
    time_zone = models.CharField(max_length=255)
    locale = models.CharField(max_length=255)

    is_active = models.BooleanField(default=False)
    is_staff = models.BooleanField(default=False)
    is_researcher = models.BooleanField(default=False)

    email_next_session = models.BooleanField(default=True)
    email_new_studies = models.BooleanField(default=True)
    email_results_published = models.BooleanField(default=True)
    email_personally = models.BooleanField(default=True)

    @cached_property
    def osf_profile_url(self):
<<<<<<< HEAD
        if self.socialaccount_set.first():
            return self.socialaccount_set.first().extra_data['data']['links']['html']
        return '#'
=======
        try:
            return self.socialaccount_set.first().extra_data['data']['links']['html']
        except AttributeError:
            return '#'
>>>>>>> 67487189

    @property
    def identicon(self):
        if not self._identicon:
            rbw = self._make_rainbow()
            generator = pydenticon.Generator(
                5, 5, digest=hashlib.sha512,
                foreground=rbw, background='rgba(0,0,0,0)'
            )
            png = generator.generate(str(self.uuid), 64, 64)
            b64_png = base64.b64encode(png)
            self._identicon = f'data:image/png;base64,{b64_png.decode()}'
            self.save()
        return self._identicon

    @property
    def latest_demographics(self):
        return self.demographics.first()

    @property
    def identicon_small_html(self):
        return mark_safe(f'<img src="{str(self.identicon)}" width="18" />')

    @property
    def identicon_html(self):
        return mark_safe(f'<img src="{str(self.identicon)}" width="64" />')

    @cached_property
    def is_participant(self):
        return self.demographics.exists()

    @property
    def studies(self):
        if not self.is_participant:
            return get_objects_for_user(self, ['studies.can_view_study', 'studies.can_edit_study'])
        return None

    @cached_property
    def is_org_admin(self):
        if not self.organization_id:
            return False
        return self.groups.filter(name=build_org_group_name(self.organization.name, 'admin')).exists()

    @property
    def is_org_read(self):
        if not self.organization_id:
            return False
        if self.is_org_admin:
            return True
        return self.groups.filter(name=build_org_group_name(self.organization.name, 'read')).exists()

    @property
    def is_org_researcher(self):
        if not self.organization_id:
            return False
        return self.groups.filter(name=build_org_group_name(self.organization.name, 'researcher')).exists()

    @property
    def display_permission(self):
        if self.is_org_admin:
            return 'Organization Admin'
        elif self.is_org_read:
            return 'Organization Read'
        elif self.is_org_researcher:
            return 'Researcher'
        else:
            return 'No organization groups'

    def _make_rainbow(self):
        rbw = []
        for i in range(0, 255, 10):
            for j in range(0, 255, 10):
                for k in range(0, 255, 10):
                    rbw.append(f'rgb({i},{j},{k})')
        return rbw

    def get_short_name(self):
        return f'{self.given_name} {self.family_name}'

    def get_full_name(self):
        return f'{self.given_name} {self.middle_name} {self.family_name}'

    def __str__(self):
        return f'<User: {self.get_short_name()}>'

    objects = UserManager()

    class JSONAPIMeta:
        resource_name = 'users'
        lookup_field = 'uuid'

    class Meta:
        permissions = (
            ('can_create_users', _('Can Create User')),
            ('can_view_users', _('Can View User')),
            ('can_edit_users', _('Can Edit User')),
            ('can_remove_users', _('Can Remove User')),
            ('can_view_user_permissions', _('Can View User Permissions')),
            ('can_edit_user_permissions', _('Can Edit User Permissions')),
        )
        ordering = ['username']


class Child(models.Model):
    GENDER_CHOICES = Choices(
        ('m', _('male')),
        ('f', _('female')),
        ('o', _('other')),
        ('na', _('prefer not to answer')),
    )
    AGE_AT_BIRTH_CHOICES = Choices(
        ('na', _('Not sure or prefer not to answer')),
        ('<24', _('Under 24 weeks')),
        ('24', _('24 weeks')),
        ('25', _('25 weeks')),
        ('26', _('26 weeks')),
        ('27', _('27 weeks')),
        ('28', _('28 weeks')),
        ('29', _('29 weeks')),
        ('30', _('30 weeks')),
        ('31', _('31 weeks')),
        ('32', _('32 weeks')),
        ('33', _('33 weeks')),
        ('34', _('34 weeks')),
        ('35', _('35 weeks')),
        ('36', _('36 weeks')),
        ('37', _('37 weeks')),
        ('38', _('38 weeks')),
        ('39', _('39 weeks')),
        ('40>', _('40 or more weeks')),
    )

    uuid = models.UUIDField(verbose_name='identifier', default=uuid.uuid4, unique=True, db_index=True)
    given_name = models.CharField(max_length=255)
    birthday = models.DateField()
    gender = models.CharField(max_length=2, choices=GENDER_CHOICES)
    age_at_birth = models.CharField(max_length=25, choices=AGE_AT_BIRTH_CHOICES)
    additional_information = models.TextField(blank=True)
    deleted = models.BooleanField(default=False)

    user = models.ForeignKey(
        'accounts.User',
        related_name='children',
        related_query_name='children'
    )

    def __str__(self):
        return f'<Child: {self.given_name}, child of {self.user.get_short_name()}>'

    class Meta:
        ordering = ['-birthday']

    class JSONAPIMeta:
        resource_name = 'children'
        lookup_field = 'uuid'


class DemographicData(models.Model):
    RACE_CHOICES = Choices(
        ('white', _('White')),
        ('hisp', _('Hispanic, Latino, or Spanish origin')),
        ('black', _('Black or African American')),
        ('asian', _('Asian')),
        ('native', _('American Indian or Alaska Native')),
        ('mideast-naf', _('Middle Eastern or North African')),
        ('hawaiian-pac-isl', _('Native Hawaiian or Other Pacific Islander')),
        ('other', _('Another race, ethnicity, or origin')),
    )
    GENDER_CHOICES = Choices(
        ('m', _('male')),
        ('f', _('female')),
        ('o', _('other')),
        ('na', _('prefer not to answer')),
    )
    EDUCATION_CHOICES = Choices(
        ('some', _('some or attending high school')),
        ('hs', _('high school diploma or GED')),
        ('col', _('some or attending college')),
        ('assoc', _('2-year college degree')),
        ('bach', _('4-year college degree')),
        ('grad', _('some or attending graduate or professional school')),
        ('prof', _('graduate or professional degree')),
    )
    SPOUSE_EDUCATION_CHOICES = Choices(
        ('some', _('some or attending high school')),
        ('hs', _('high school diploma or GED')),
        ('col', _('some or attending college')),
        ('assoc', _('2-year college degree')),
        ('bach', _('4-year college degree')),
        ('grad', _('some or attending graduate or professional school')),
        ('prof', _('graduate or professional degree')),
        ('na', _('not applicable - no spouse or partner')),
    )
    NO_CHILDREN_CHOICES = Choices(
        ('0', _('0')),
        ('1', _('1')),
        ('2', _('2')),
        ('3', _('3')),
        ('4', _('4')),
        ('5', _('5')),
        ('6', _('6')),
        ('7', _('7')),
        ('8', _('8')),
        ('9', _('9')),
        ('10', _('10')),
        ('>10', _('More than 10')),
    )
    AGE_CHOICES = Choices(
        ('<18', _('under 18')),
        ('18-21', _('18-21')),
        ('22-24', _('22-24')),
        ('25-29', _('25-29')),
        ('30-34', _('30-34')),
        ('35-39', _('35-39')),
        ('40-44', _('40-44')),
        ('45-59', _('45-49')),
        ('50s', _('50-59')),
        ('60s', _('60-69')),
        ('>70', _('70 or over')),
    )

    GUARDIAN_CHOICES = Choices(
        ('1', _('1')),
        ('2', _('2')),
        ('3>', _('3 or more')),
        ('varies', _('varies')),
    )
    INCOME_CHOICES = Choices(
        ('0', _('0')),
        ('5000', _('5000')),
        ('10000', _('10000')),
        ('15000', _('15000')),
        ('20000', _('20000')),
        ('30000', _('30000')),
        ('40000', _('40000')),
        ('50000', _('50000')),
        ('60000', _('60000')),
        ('70000', _('70000')),
        ('80000', _('80000')),
        ('90000', _('90000')),
        ('100000', _('100000')),
        ('110000', _('110000')),
        ('120000', _('120000')),
        ('130000', _('130000')),
        ('140000', _('140000')),
        ('150000', _('150000')),
        ('160000', _('160000')),
        ('170000', _('170000')),
        ('180000', _('180000')),
        ('190000', _('190000')),
        ('>200000', _('over 200000')),
        ('na', _('prefer not to answer')),
    )
    DENSITY_CHOICES = Choices(
        ('urban', _('urban')),
        ('suburban', _('suburban')),
        ('rural', _('rural')),
    )
    user = models.ForeignKey(
        User, on_delete=models.CASCADE, null=True,
        related_name='demographics', related_query_name='demographics'
    )
    created_at = models.DateTimeField(auto_now_add=True)
    previous = models.ForeignKey(
        'self', on_delete=models.CASCADE,
        related_name='next_demographic_data',
        related_query_name='next_demographic_data', null=True, blank=True
    )

    uuid = models.UUIDField(verbose_name='identifier', default=uuid.uuid4, unique=True, db_index=True)
    number_of_children = models.CharField(choices=NO_CHILDREN_CHOICES, max_length=3)
    child_birthdays = ArrayField(models.DateField(), verbose_name='children\'s birthdays', blank=True)
    languages_spoken_at_home = models.TextField(verbose_name='languages spoken at home')
    number_of_guardians = models.CharField(choices=GUARDIAN_CHOICES, max_length=6)
    number_of_guardians_explanation = models.TextField()
    race_identification = MultiSelectField(choices=RACE_CHOICES)
    age = models.CharField(max_length=5, choices=AGE_CHOICES)
    gender = models.CharField(max_length=2, choices=GENDER_CHOICES)
    education_level = models.CharField(max_length=5, choices=EDUCATION_CHOICES)
    spouse_education_level = models.CharField(max_length=5, choices=SPOUSE_EDUCATION_CHOICES)
    annual_income = models.CharField(max_length=7, choices=INCOME_CHOICES)
    number_of_books = models.IntegerField()
    additional_comments = models.TextField(blank=True)
    country = CountryField()
    state = USStateField(blank=True, choices=('XX', _('Select a State')) + USPS_CHOICES[:])
    density = models.CharField(max_length=8, choices=DENSITY_CHOICES)
    extra = DateTimeAwareJSONField(null=True)

    class Meta:
        ordering = ['-created_at']

    class JSONAPIMeta:
        resource_name = 'demographics'
        lookup_field = 'uuid'

    def __str__(self):
        return f'<DemographicData: {self.user.get_short_name()} @ {self.created_at:%c}>'

    def to_display(self):
        return dict(
            user=self.user.uuid.hex,
            created_at=self.created_at.isoformat(),
            number_of_children=self.get_number_of_children_display(),
            child_birthdays=[birthday.isoformat() for birthday in self.child_birthdays],
            languages_spoken_at_home=self.languages_spoken_at_home,
            number_of_guardians=self.get_number_of_guardians_display(),
            number_of_guardians_explanation=self.number_of_guardians_explanation,
            race_identification=self.get_race_identification_display(),
            age=self.get_age_display(),
            gender=self.get_gender_display(),
            education_level=self.get_education_level_display(),
            spouse_education_level=self.get_spouse_education_level_display(),
            annual_income=self.get_annual_income_display(),
            number_of_books=self.number_of_books,
            additional_comments=self.additional_comments,
            country=str(self.country),
            state=self.get_state_display(),
            density=self.get_density_display(),
            extra=self.extra
        )<|MERGE_RESOLUTION|>--- conflicted
+++ resolved
@@ -125,16 +125,10 @@
 
     @cached_property
     def osf_profile_url(self):
-<<<<<<< HEAD
-        if self.socialaccount_set.first():
-            return self.socialaccount_set.first().extra_data['data']['links']['html']
-        return '#'
-=======
         try:
             return self.socialaccount_set.first().extra_data['data']['links']['html']
         except AttributeError:
             return '#'
->>>>>>> 67487189
 
     @property
     def identicon(self):
